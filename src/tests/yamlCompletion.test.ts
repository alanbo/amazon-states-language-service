/*!
 * Copyright 2020 Amazon.com, Inc. or its affiliates. All Rights Reserved.
 * SPDX-License-Identifier: MIT
 */

import * as assert from 'assert'
import { CompletionItemKind } from 'vscode-json-languageservice'
import { stateSnippets } from '../completion/completeSnippets'
import { getYamlLanguageService, Position, Range } from '../service'
import { toDocument } from './utils/testUtilities'

const emptyDocument = ''

const documentWithPartialTopLevel = `
St
`

const documentWithStates = `

StartAt:

States:
  |
`

const document1 = `
  StartAt:
  States:
    FirstState:
    ChoiceState:
    FirstMatchState:
    SecondMatchState:
    DefaultState:
    NextState:
      Next: ""
    ChoiceStateX:
      Type: Choice
      Choices:
        - Next: ""
        - Next: FirstState
        - Next: NextState
      Default: ""
`
const document2 = `
  StartAt:
  States:
    FirstState:
    ChoiceState:
    FirstMatchState:
    SecondMatchState:
    DefaultState:
    NextState:
      Next: ""
    ChoiceStateX:
      Type: Choice,
      Choices:
        - Next: ""
        - Next: FirstState
        - Next: NextState
      Default: ""
`

const document3 = `
  StartAt: ""
  States:
    FirstState:
    ChoiceState:
    FirstMatchState:
    SecondMatchState:
    DefaultState:
    NextState:
      Next: ""
    ChoiceStateX:
`
const document4 = `
  StartAt: First
  States:
    FirstState:
    ChoiceState:
    FirstMatchState:
    SecondMatchState:
    DefaultState:
    NextState:
      Next: First
    ChoiceStateX:
`

const document5 = `
StartAt: Choice1
States:
    "Choice1":
      Type: Choice
      Choices:
        - Variable: "$.var"
          IsNumeric: false
          Next:
    "Pass1":
        Type: Pass
        End: true
`

const documentNested = `
  StartAt: First
  States:
    FirstState:
    MapState:
      Iterator:
        StartAt: ""
        States:
          Nested1:
          Nested2:
          Nested3:
          Nested4:
            Next: ""
`
const completionsEdgeCase1 = `
  Comment: An example of the Amazon States Language using a map state to process elements of an array with a max concurrency of 2.
  StartAt: Map
  States:
    Map:
      Type: Map
      ItemsPath: $.array
      ResultPath: \\\$$$$$.array$$$
      MaxConcurrency: 2
      Next: Final State
      Iterator:
        StartAt: Pass
        States:
          Pass:
            Type: Pass
            Result: Done!
            End: true
    "Net 2":
      Type: Fail
      Next: Final State
    Final State:
      Type: Pass
      Next: "Net 2"
`

const completionsEdgeCase2 = `
  StartAt: MyState
  States:

`

<<<<<<< HEAD
const topLevelLabels = [
    'Version',
    'Comment',
    'TimeoutSeconds',
    'StartAt',
    'States',
]
const stateSnippetLabels = [
    'Pass State',
    'Lambda Task State',
    'SNS Task State',
    'Batch Task State',
    'ECS Task State',
    'SQS Task State',
    'Choice State',
    'Wait State',
    'Succeed State',
    'Fail State',
    'Parallel State',
    'Map State'
]
=======
const snippetsCompletionCase1 = `
StartAt: Hello
States:
\u0020\u0020
  Hello:
    Type: Pass
    Result: Hello
    Next: World

  World:
    Type: Pass
    Result: World
    End: true
`

const snippetsCompletionCase2 = `
StartAt: Hello
States:

  Hello:
    Type: Pass
    Result: Hello
    Next: World

  World:
    Type: Pass
    Result: World
    End: true
`

const snippetsCompletionCase3 = `
StartAt: Hello
States:
  Hello:
    Type: Pass
    Result: Hello
    Next: World
\u0020\u0020

  World:
    Type: Pass
    Result: World
    End: true
`

const snippetsCompletionCase4 = `
StartAt: Hello
States:
  Hello:
    Type: Pass
    Result: Hello
    Next: World

  World:
    Type: Pass
    Result: World
    End: true
\u0020\u0020\u0020\u0020
`

const snippetsCompletionCase5 = `
StartAt: Hello
States:
  Hello:
    Type: Pass
    Result: Hello
    Next: World

  World:
    Type: Pass
    Result: World
    End: true


\u0020\u0020
`

const snippetsCompletionWithinMap = `
StartAt: Map
States:
  Map:
    Type: Map
    Next: Final State
    Iterator:
      StartAt: Pass
      States:
        Pass:
          Type: Pass
          Result: Done!
          End: true
\u0020\u0020\u0020\u0020\u0020\u0020\u0020\u0020
  Final State:
    Type: Pass
    End: true
`

const snippetsCompletionWithinParallel = `
StartAt: Parallel
States:
  Parallel:
    Type: Parallel
    Next: Final State
    Branches:
    - StartAt: Wait 20s
      States:
        Wait 20s:
          Type: Wait
          Seconds: 20
          End: true
\u0020\u0020\u0020\u0020\u0020\u0020\u0020\u0020
  Final State:
    Type: Pass
    End: true
`
>>>>>>> 48025d61

const itemLabels = [
    'FirstState',
    'ChoiceState',
    'FirstMatchState',
    'SecondMatchState',
    'DefaultState',
    'NextState',
    'ChoiceStateX',
]
const nestedItemLabels = ['Nested1', 'Nested2', 'Nested3', 'Nested4']

// tslint:disable-next-line: no-invalid-template-strings
const passSnippetYaml = '${1:PassState}:\n  Type: Pass\n  Result:\n    data1: 0.5\n    data2: 1.5\n  ResultPath: $.result\n  Next: ${2:NextState}\n'

interface TestCompletionOptions {
    labels: string[]
    json: string
    position: [number, number]
    start?: [number, number]
    end?: [number, number]
    labelToInsertText?(label: string): string
}

async function getCompletions(json: string, position: [number, number]) {
    const { textDoc, jsonDoc } = toDocument(json, true)
    const pos = Position.create(...position)
    const ls = getYamlLanguageService({})

    return await ls.doComplete(textDoc, pos, jsonDoc)
}

async function testCompletions(options: TestCompletionOptions) {
    const { labels, json, position, start, end, labelToInsertText } = options

    const res = await getCompletions(json, position)

    assert.strictEqual(res?.items.length, labels.length)

    assert.deepEqual(
        res?.items.map(item => item.label),
        labels
    )

    if (labelToInsertText) {
        // space before quoted item
        const itemInsertTexts = labels.map(labelToInsertText)
        assert.deepEqual(
            res?.items.map(item => item.textEdit?.newText),
            itemInsertTexts
        )
    }

    if (start && end) {
        const leftPos = Position.create(...start)
        const rightPos = Position.create(...end)

        res?.items.forEach(item => {
            assert.deepEqual(item.textEdit?.range, Range.create(leftPos, rightPos))
        })
    }
}

interface TestScenario {
  json: string,
  position: [number, number],
  start: [number, number],
  end: [number, number],
}

export async function getSuggestedSnippets(options: TestScenario) {
  const { json, position } = options
  const { textDoc, jsonDoc } = toDocument(json)
  const pos = Position.create(...position)
  const ls = getYamlLanguageService({})
  const res = await ls.doComplete(textDoc, pos, jsonDoc)
  const suggestedSnippetLabels = res?.items.filter(item => item.kind === CompletionItemKind.Snippet).map(item => item.label)

  return suggestedSnippetLabels
}

suite('ASL YAML context-aware completion', () => {
    suite('Top Level Properties', () => {
        test('Empty document', async () => {
            await testCompletions({
                labels: topLevelLabels,
                json: emptyDocument,
                position: [0, 0],
                start: [0, 0],
                end: [0, 0],
                labelToInsertText: undefined,
            })
        })

        test('Partially defined property, cursor in front of first letter', async () => {
            await testCompletions({
                labels: topLevelLabels,
                json: documentWithPartialTopLevel,
                position: [1, 0],
                start: [1, 0],
                end: [1, 2],
                labelToInsertText: undefined,
            })
        })

        test('Partially defined property, cursor in middle', async () => {
            await testCompletions({
                labels: topLevelLabels,
                json: documentWithPartialTopLevel,
                position: [1, 1],
                start: [1, 0],
                end: [1, 2],
                labelToInsertText: undefined,
            })
        })

        test('Partially defined property, cursor after final letter', async () => {
            await testCompletions({
                labels: topLevelLabels,
                json: documentWithPartialTopLevel,
                position: [1, 2],
                start: [1, 0],
                end: [1, 2],
                labelToInsertText: undefined,
            })
        })

        test('States snippets', async () => {
            await testCompletions({
                labels: stateSnippetLabels,
                json: documentWithStates,
                position: [5, 2],
                start: undefined,
                end: undefined,
                labelToInsertText: undefined,
            })
        })

        test('Existing top level property, cursor on empty line', async () => {
            await testCompletions({
                labels: topLevelLabels.filter(item => item !== 'States' && item !== 'StartAt'),
                json: documentWithStates,
                position: [3, 0],
                start: [3, 0],
                end: [3, 0],
                labelToInsertText: undefined,
            })
        })

        test('Existing top level property, cursor at top', async () => {
            await testCompletions({
                labels: topLevelLabels.filter(item => item !== 'States' && item !== 'StartAt'),
                json: documentWithStates,
                position: [1, 0],
                start: [1, 0],
                end: [1, 0],
                labelToInsertText: undefined,
            })
        })
    })

    suite('StartAt', () => {
        test('Both quotation marks present and cursor between them', async () => {
            await testCompletions({
                labels: itemLabels,
                json: document3,
                position: [1, 12],
                start: [1, 12],
                end: [1, 13],
                labelToInsertText: label => `${label}"`,
            })
        })

        test('Suggests completions when text present and cursor is on it', async () => {
            await testCompletions({
                labels: itemLabels,
                json: document4,
                position: [1, 13],
                start: [1, 12],
                end: [1, 16],
                labelToInsertText: label => `${label}"`,
            })
        })

        test('Suggests nested completions when StartAt is nested within Map state', async () => {
            await testCompletions({
                labels: nestedItemLabels,
                json: documentNested,
                position: [6, 18],
                start: [6, 18],
                end: [6, 19],
                labelToInsertText: label => `${label}"`,
            })
        })
    })

    suite('Next', () => {
        test('Cursor after colon but no quotes', async () => {
            await testCompletions({
                // remove last label as it is the name of the current state
                labels: itemLabels.filter(label => label !== 'NextState'),
                json: document2,
                position: [9, 12],
                start: [9, 12],
                end: [9, 14],
                labelToInsertText: label => `"${label}"`,
            })
        })

        test('Both quotation marks present and cursor between them', async () => {
            await testCompletions({
                // remove last label as it is the name of the current state
                labels: itemLabels.filter(label => label !== 'NextState'),
                json: document3,
                position: [9, 13],
                start: [9, 13],
                end: [9, 14],
                labelToInsertText: label => `${label}"`,
            })
        })

        test('Suggests completions when text present and cursor is on it', async () => {
            await testCompletions({
                // remove last label as it is the name of the current state
                labels: itemLabels.filter(label => label !== 'NextState'),
                json: document4,
                position: [9, 18],
                start: [9, 16],
                end: [9, 17],
                labelToInsertText: label => `${label}"`,
            })
        })

        test('Suggests nested completions when Next is nested within Map state', async () => {
            await testCompletions({
                // remove last label as it is the name of the current state
                labels: nestedItemLabels.filter(label => label !== 'Nested4'),
                json: documentNested,
                position: [12, 21],
                start: [12, 19],
                end: [12, 20],
                labelToInsertText: label => `${label}"`,
            })
        })

        test('Suggests completions for the Next property within Choice state', async () => {
            await testCompletions({
                labels: itemLabels.filter(label => label !== 'ChoiceStateX'),
                json: document1,
                position: [13, 17],
                start: [13, 17],
                end: [13, 18],
                labelToInsertText: label => `${label}"`,
            })
        })
    })

    suite('Default', () => {
        test('Suggests completion items for Default property of the Choice state when cursor positioned after first quote', async () => {
            await testCompletions({
                labels: itemLabels.filter(label => label !== 'ChoiceStateX'),
                json: document1,
                position: [16, 16],
                start: [16, 16],
                end: [16, 17],
                labelToInsertText: label => `${label}"`,
            })
        })

        test('Suggests completion items for Default property of the Choice state when cursor is a space after colon', async () => {
            await testCompletions({
                labels: itemLabels.filter(label => label !== 'ChoiceStateX'),
                json: document2,
                position: [16, 15],
                start: [16, 15],
                end: [16, 17],
                labelToInsertText: label => `"${label}"`,
            })
        })
    })

    suite('Edge Cases', () => {
        test('Requested completion in state name position does not throw error', async () => {
            await assert.doesNotReject(getCompletions(completionsEdgeCase1, [17, 4]), TypeError)

            await assert.doesNotReject(getCompletions(completionsEdgeCase2, [3, 5]), TypeError)
        })
    })

    suite('Snippets', () => {
        test('Shows state snippets when cursor placed on first line after States prop with greater indendation', async () => {
          const expectedSnippets = stateSnippets.map(item => item.label)
          const suggestedSnippets = await getSuggestedSnippets({
            json: snippetsCompletionCase1,
            position: [3, 2],
            start: [3, 2],
            end: [3, 2]
          })

          assert.deepEqual(suggestedSnippets, expectedSnippets)
        })

        test('Does not show state snippets when cursor placed on first line after States prop with same indentation indendation', async () => {
          const suggestedSnippets = await getSuggestedSnippets({
            json: snippetsCompletionCase2,
            position: [3, 0],
            start: [3, 0],
            end: [3, 0]
          })

          assert.deepEqual(suggestedSnippets, [])
        })

        test('Shows state snippets when cursor placed on line after state declaration with the indentation same as the previous state name ', async () => {
          const expectedSnippets = stateSnippets.map(item => item.label)
          const suggestedSnippets = await getSuggestedSnippets({
            json: snippetsCompletionCase3,
            position: [7, 2],
            start: [7, 2],
            end: [7, 2]
          })

          assert.deepEqual(suggestedSnippets, expectedSnippets)
        })

        test('Does not show state snippets when cursor placed on line after state declaration with the indentation same as the nested state property name ', async () => {
          const suggestedSnippets = await getSuggestedSnippets({
            json: snippetsCompletionCase4,
            position: [7, 4],
            start: [7, 4],
            end: [7, 4]
          })

          assert.deepEqual(suggestedSnippets, [])
        })

        test('Shows state snippets when cursor placed 2 lines below last declared state machine with same indentation level as its name', async () => {
          const expectedSnippets = stateSnippets.map(item => item.label)
          const suggestedSnippets = await getSuggestedSnippets({
            json: snippetsCompletionCase5,
            position: [14, 2],
            start: [14, 2],
            end: [14, 2]
          })

          assert.deepEqual(suggestedSnippets, expectedSnippets)
        })

        test('Shows state snippets when cursor placed within States object of Map state', async () => {
          const expectedSnippets = stateSnippets.map(item => item.label)
          const suggestedSnippets = await getSuggestedSnippets({
            json: snippetsCompletionWithinMap,
            position: [13, 8],
            start: [13, 8],
            end: [13, 8]
          })

          assert.deepEqual(suggestedSnippets, expectedSnippets)
        })

        test('Shows state snippets when cursor placed within States object of Parallel state', async () => {
          const expectedSnippets = stateSnippets.map(item => item.label)
          const suggestedSnippets = await getSuggestedSnippets({
            json: snippetsCompletionWithinParallel,
            position: [13, 8],
            start: [13, 8],
            end: [13, 8]
          })

          assert.deepEqual(suggestedSnippets, expectedSnippets)
        })

        test('Shows the snippets in correct YAML format', async () => {
          const { textDoc, jsonDoc } = toDocument(snippetsCompletionCase1, true)
          const pos = Position.create(3, 2)
          const ls = getYamlLanguageService({})
          const res = await ls.doComplete(textDoc, pos, jsonDoc)

          assert.ok(res?.items.find(item => item.insertText === passSnippetYaml))
        })
    })
})<|MERGE_RESOLUTION|>--- conflicted
+++ resolved
@@ -144,29 +144,6 @@
 
 `
 
-<<<<<<< HEAD
-const topLevelLabels = [
-    'Version',
-    'Comment',
-    'TimeoutSeconds',
-    'StartAt',
-    'States',
-]
-const stateSnippetLabels = [
-    'Pass State',
-    'Lambda Task State',
-    'SNS Task State',
-    'Batch Task State',
-    'ECS Task State',
-    'SQS Task State',
-    'Choice State',
-    'Wait State',
-    'Succeed State',
-    'Fail State',
-    'Parallel State',
-    'Map State'
-]
-=======
 const snippetsCompletionCase1 = `
 StartAt: Hello
 States:
@@ -281,7 +258,28 @@
     Type: Pass
     End: true
 `
->>>>>>> 48025d61
+
+const topLevelLabels = [
+  'Version',
+  'Comment',
+  'TimeoutSeconds',
+  'StartAt',
+  'States',
+]
+const stateSnippetLabels = [
+  'Pass State',
+  'Lambda Task State',
+  'SNS Task State',
+  'Batch Task State',
+  'ECS Task State',
+  'SQS Task State',
+  'Choice State',
+  'Wait State',
+  'Succeed State',
+  'Fail State',
+  'Parallel State',
+  'Map State'
+]
 
 const itemLabels = [
     'FirstState',
